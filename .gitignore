# Windows image file caches
Thumbs.db
ehthumbs.db

# Folder config file
Desktop.ini

# Recycle Bin used on file shares
$RECYCLE.BIN/

# Windows Installer files
*.cab
*.msi
*.msm
*.msp

# Windows shortcuts
*.lnk

# =========================
# Operating System Files
# =========================

# OSX
# =========================

.DS_Store
.AppleDouble
.LSOverride

# Thumbnails
._*

# Files that might appear on external disk
.Spotlight-V100
.Trashes

# Directories potentially created on remote AFP share
.AppleDB
.AppleDesktop
Network Trash Folder
Temporary Items
.apdisk

# MATLAB stuff
*.asv
*.mat

# LaTeX stuff
*.acn
*.asv
*.acr
*.alg
*.aux
*.bbl
*.blg
*.dvi
*.fdb_latexmk
*.glg
*.glo
*.gls
*.idx
*.ilg
*.ind
*.ist
*.lof
*.log
*.loe
*.lot
*.loa
*.maf
*.mtc
*.mtc0
*.nav
*.nlo
*.out
*.pdfsync
*.ps
*.snm
*.synctex
*.synctex.gz
*.toc
*.vrb
*.xdy
*.tdo
*.bak
*.1
*.mp
*.lol
*.bib$

# Pdf files beginning with "_"
_*.pdf

# Complete directories
<<<<<<< HEAD
#GUI/
=======
>>>>>>> 6e7478b7
software/extras/errorTable.txt<|MERGE_RESOLUTION|>--- conflicted
+++ resolved
@@ -92,9 +92,4 @@
 # Pdf files beginning with "_"
 _*.pdf
 
-# Complete directories
-<<<<<<< HEAD
-#GUI/
-=======
->>>>>>> 6e7478b7
-software/extras/errorTable.txt+# Complete directories