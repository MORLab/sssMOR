classdef testCrksm < sssTest
% testCrksm - testing of crksm.m
%
% Description:
%   The function crksm.m is tested on....:
% ------------------------------------------------------------------
%   This file is part of sssMOR, a Sparse State Space, Model Order
%   Reduction and System Analysis Toolbox developed at the Institute 
%   of Automatic Control, Technische Universitaet Muenchen.
%   For updates and further information please visit www.rt.mw.tum.de
%   For any suggestions, submission and/or bug reports, mail us at
%                     -> morlab@rt.mw.tum.de <-
% ------------------------------------------------------------------
% Authors:      Maria Cruz Varona, Paul Heidenreich
% Last Change:  10 Oct 2017
% Copyright (c) 2017 Chair of Automatic Control, TU Muenchen
% ------------------------------------------------------------------ 
% clear all
% clc
% clearvars -global
% 
% sys = sss('CDPlayer');
% Opts.purpose = 'MOR'; Opts.rctol = 1e-3;
% [sysr, data] = crksm(sys, zeros(1,10), Opts);
% % [sysr, data] = crksm(sys, [], zeros(1,10), Opts);
% bode(sys,'-',sysr,'--r');

%TODO: komplexe Shifts nutzen
methods(Test)

%% SISO
    function SISO_Vsided(testCase) 
        Opts.rctol = 1e-3;
<<<<<<< HEAD
%         Opts.shifts = 'dynamical';
=======
        Opts.shifts = 'dynamical';
>>>>>>> 2bbfcebe
        
        SISObenchmarksSysCell = getSISObenchmarks();
        for i=1:length(SISObenchmarksSysCell)
             %  get system
             sys = SISObenchmarksSysCell{i};
             %  get interpolation data
             r = 10; %s0_inp = 100*randn(1,r); 
             s0_inp = -eigs(sys,r).';
             %  test system with crksm
             sysrCrksm = crksm(sys, s0_inp, Opts);
             
             % evaluation
%              NORM{i} = norm(sys - sysrCrksm);
        end
    end
        
    function SISO_Wsided(testCase) 
        Opts.rctol = 1e-3;
%         Opts.shifts = 'dynamical';
        
        SISObenchmarksSysCell = getSISObenchmarks();
        for i=1:length(SISObenchmarksSysCell)
             %  get system
             sys = SISObenchmarksSysCell{i};
             %  get interpolation data
             r = 10; s0_out = 100*randn(1,r); %s0_out = -eigs(sys,r).';
             %  test system with crksm
             sysrCrksm = crksm(sys, [], s0_out, Opts);
             
             % evaluation
%              NORM{i} = norm(sys - sysrCrksm);
        end
    end

%     function SISO_TwoSided(testCase) 
%         Opts.rctol = 1e-3;
% %         Opts.shifts = 'dynamical';
%         
%         SISObenchmarksSysCell = getSISObenchmarks();
%         for i=1:length(SISObenchmarksSysCell)
%              %  get system
%              sys = SISObenchmarksSysCell{i};
%              %  get interpolation data
%              r = 10; s0_inp = 100*randn(1,r); s0_out = 100*randn(1,r); %s0_out = -eigs(sys,r).';
%              %  test system with crksm
%              sysrCrksm = crksm(sys, s0_inp, s0_out, Opts);
%              
%              % evaluation
% %              NORM{i} = norm(sys - sysrCrksm);
%         end
%     end

    function SISO_TwoSidedHermite(testCase) 
        Opts.rctol = 1e-3;
%         Opts.shifts = 'dynamical';
        
        SISObenchmarksSysCell = getSISObenchmarks();
        for i=1:length(SISObenchmarksSysCell)
             %  get system
             sys = SISObenchmarksSysCell{i};
             %  get interpolation data
             r = 10; s0_inp = zeros(1,r); s0_out = zeros(1,r); %s0_out = -eigs(sys,r).';
             %  test system with crksm
             sysrCrksm = crksm(sys, s0_inp, s0_out, Opts);
             
             % evaluation
%              NORM{i} = norm(sys - sysrCrksm);
        end
    end

%% MIMO Block
    function MIMO_Block_Vsided(testCase) 
        Opts.rctol = 1e-3;
%         Opts.shifts = 'dynamical';
        
        MIMObenchmarksSysCell = getMIMObenchmarks();
        for i=1:length(MIMObenchmarksSysCell)
             %  get system
             sys = MIMObenchmarksSysCell{i};
             %  get interpolation data
             r = 10; %s0_inp = 100*randn(1,r); 
             s0_inp = -eigs(sys,r).';
             %  test system with crksm
             sysrCrksm = crksm(sys, s0_inp, Opts);
             
             % evaluation
%              NORM{i} = norm(sys - sysrCrksm);
        end
    end

    function MIMO_Block_Wsided(testCase)        
        Opts.rctol = 1e-3;
%         Opts.shifts = 'dynamical';
        
        MIMObenchmarksSysCell = getMIMObenchmarks();
        for i=1:length(MIMObenchmarksSysCell)
             %  get system
             sys = MIMObenchmarksSysCell{i};
             %  get interpolation data
             r = 10; s0_out = 100*randn(1,r); %s0_out = -eigs(sys,r).';
             %  test system with crksm
             sysrCrksm = crksm(sys, [], s0_out, Opts);
             
             % evaluation
%              NORM{i} = norm(sys - sysrCrksm);
        end
    end

%     function MIMO_Block_TwoSided(testCase)       
%         Opts.rctol = 1e-3;
% %         Opts.shifts = 'dynamical';
%         
%         MIMObenchmarksSysCell = getMIMObenchmarks();
%         for i=1:length(MIMObenchmarksSysCell)
%              %  get system
%              sys = MIMObenchmarksSysCell{i};
%              %  get interpolation data
%              r = 10; s0_inp = 100*randn(1,r); s0_out = 100*randn(1,r); %s0_out = -eigs(sys,r).';
%              %  test system with crksm
%              sysrCrksm = crksm(sys, s0_inp, s0_out, Opts);
%              
%              % evaluation
% %              NORM{i} = norm(sys - sysrCrksm);
%         end
%     end

%     function MIMO_Block_TwoSidedHermite(testCase)        
%         Opts.rctol = 1e-3;
% %         Opts.shifts = 'dynamical';
%         
%         MIMObenchmarksSysCell = getMIMObenchmarks();
%         for i=1:length(MIMObenchmarksSysCell)
%              %  get system
%              sys = MIMObenchmarksSysCell{i};
%              %  get interpolation data
%              r = 10; s0_inp = zeros(1,r); s0_out = zeros(1,r); %s0_out = -eigs(sys,r).';
%              %  test system with crksm
%              sysrCrksm = crksm(sys, s0_inp, s0_out, Opts);
%              
%              % evaluation
% %              NORM{i} = norm(sys - sysrCrksm);
%         end
%     end
    
%% MIMO Tangential
% 
%     function MIMO_Tangential_Vsided(testCase) 
%         MIMObenchmarksSysCell = getMIMObenchmarks();
% [s0,Rt,s0,Lt] = initiali,....
%     
% norm(V_rk - V_crksm); subspace(V_rk,V_crksm); norm(sysr_Rk - sysr_Crksm); 

%     end
% 
%     function MIMO_Tangential_Wsided(testCase)
%         MIMObenchmarksSysCell = getMIMObenchmarks();
%     end
% 
%     function MIMO_Tangential_TwoSided(testCase)
%         MIMObenchmarksSysCell = getMIMObenchmarks();
%     end
% 
%     function MIMO_Tangential_TwoSidedHermite(testCase)
%         MIMObenchmarksSysCell = getMIMObenchmarks();
%     end

%% MISO_SIMO Block
    function MISO_SIMO_Block_Vsided(testCase)
        Opts.rctol = 1e-6;
%         Opts.shifts = 'dynamical';
        
        MISO_SIMObenchmarksSysCell = getMISO_SIMObenchmarks();
        for i=1:length(MISO_SIMObenchmarksSysCell)
             %  get system
             sys = MISO_SIMObenchmarksSysCell{i};
             %  get interpolation data
             r = 10; %s0_inp = 100*randn(1,r); 
             s0_inp = -eigs(sys,r).';
             %  test system with crksm
             sysrCrksm = crksm(sys, s0_inp, Opts);
             
             % evaluation
%              NORM{i} = norm(sys - sysrCrksm);
        end
    end

    function MISO_SIMO_Block_Wsided(testCase)
        Opts.rctol = 1e-6;
%         Opts.shifts = 'dynamical';

        MISO_SIMObenchmarksSysCell = getMISO_SIMObenchmarks();
        for i=1:length(MISO_SIMObenchmarksSysCell)
             %  get system
             sys = MISO_SIMObenchmarksSysCell{i};
             %  get interpolation data
             r = 10; s0_out = 100*randn(1,r); %s0_out = -eigs(sys,r).';
             %  test system with crksm
             sysrCrksm = crksm(sys, [], s0_out, Opts);
             
             % evaluation
%              NORM{i} = norm(sys - sysrCrksm);
        end
    end

    function MISO_SIMO_Block_TwoSided(testCase)
        Opts.rctol = 1e-6;
%         Opts.shifts = 'dynamical';
        
        MISO_SIMObenchmarksSysCell = getMISO_SIMObenchmarks();
        for i=1:length(MISO_SIMObenchmarksSysCell)
             %  get system
             sys = MISO_SIMObenchmarksSysCell{i};
             %  get interpolation data
             r = 10; s0_inp = 100*randn(1,r); s0_out = 100*randn(1,r); %s0_out = -eigs(sys,r).';
             %  test system with crksm
             sysrCrksm = crksm(sys, s0_inp, s0_out, Opts);
             
             % evaluation
%              NORM{i} = norm(sys - sysrCrksm);
        end
    end

    %MISO_SIMO_Block_TwoSidedHermite not supported in crksm!!


%% MISO_SIMO Tangential
%     function MISO_SIMO_Tangential_Vsided(testCase)
%         MISO_SIMObenchmarksSysCell = getMISO_SIMObenchmarks();
%     end
% 
%     function MISO_SIMO_Tangential_Wsided(testCase)
%         MISO_SIMObenchmarksSysCell = getMISO_SIMObenchmarks();
%     end
% 
%     function MISO_SIMO_Tangential_TwoSided(testCase)
%         MISO_SIMObenchmarksSysCell = getMISO_SIMObenchmarks();
%     end
% 
%     function MISO_SIMO_Tangential_TwoSidedHermite(testCase)
%         MISO_SIMObenchmarksSysCell = getMISO_SIMObenchmarks();
%     end
end  
 
end

%% ***************************** AUXILIARY ********************************
function SISObenchmarksSysCell = getSISObenchmarks()

%     SISOBenchmarks = {'beam.mat','building.mat','eady.mat','fom.mat','heat-cont.mat',...
%         'random','SpiralInductorPeec.mat'};
    
    SISOBenchmarks = {'building.mat','fom.mat','heat-cont.mat'};
 
    nFiles = length(SISOBenchmarks);
    
    SISObenchmarksSysCell=cell(1,nFiles);
    for i=1:nFiles
        sys = sss(SISOBenchmarks{i});
        SISObenchmarksSysCell{i}=sys;
    end
 
end
 
function MIMObenchmarksSysCell = getMIMObenchmarks()

    MIMOBenchmarks = {'CDplayer','iss'};
 
    nFiles = length(MIMOBenchmarks);
    
    MIMObenchmarksSysCell=cell(1,nFiles);
    for i=1:nFiles
        sys = sss(MIMOBenchmarks{i});
        MIMObenchmarksSysCell{i}=sys;
    end
 
end

function MISO_SIMObenchmarksSysCell = getMISO_SIMObenchmarks()

    MISO_SIMOBenchmarks = {'rail_1357','rail_5177','gyro'}; %'rail_79841'
 
    nFiles = length(MISO_SIMOBenchmarks);
    
    MISO_SIMObenchmarksSysCell=cell(1,nFiles);
    for i=1:nFiles
        sys = sss(MISO_SIMOBenchmarks{i});
        MISO_SIMObenchmarksSysCell{i}=sys;
    end
 
end
 <|MERGE_RESOLUTION|>--- conflicted
+++ resolved
@@ -31,11 +31,7 @@
 %% SISO
     function SISO_Vsided(testCase) 
         Opts.rctol = 1e-3;
-<<<<<<< HEAD
-%         Opts.shifts = 'dynamical';
-=======
         Opts.shifts = 'dynamical';
->>>>>>> 2bbfcebe
         
         SISObenchmarksSysCell = getSISObenchmarks();
         for i=1:length(SISObenchmarksSysCell)
