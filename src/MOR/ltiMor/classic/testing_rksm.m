--- conflicted
+++ resolved
@@ -36,13 +36,9 @@
             
 % choose computation of residual norm and other options
 Opts.residual  = 'residual_lyap';  
-<<<<<<< HEAD
 %Opts.residual  = 'norm_chol';
 Opts.maxiter_rksm = 200;
-=======
-% Opts.residual  = 'norm_chol';
-Opts.maxiter_rksm = 95;
->>>>>>> 116d8c83
+
 Opts.maxiter = Opts.maxiter_rksm;
 Opts.rctol = 1e-14; 
 
@@ -64,7 +60,6 @@
 %         messOpts.solveLse.krylov=0;
 % 
 %         % get adi shifts
-<<<<<<< HEAD
 %         [s0,~,~,~,~,~,~,eqn]=mess_para(eqn,messOpts,oper); s0=s0';
         
         %shifts = zeros(1,10);
@@ -86,18 +81,7 @@
         shifts = zeros(1,2);
         Rt = ones(m,8);
         Lt = ones(p,8);
-=======
-%         [messOpts.adi.shifts.p,~,~,~,~,~,~,eqn]=mess_para(eqn,messOpts,oper);
-%         s0 = messOpts.adi.shifts.p;
-
-        Opts.method = 'rksm';
-%         Opts.rksmnorm = 'fro';
-        Opts.reduction = 'onesided';
-        % compute shifts using irka
-        shifts = zeros(1,2);
-        Rt = ones(m,2);
-        Lt = ones(p,2);
->>>>>>> 116d8c83
+
         [~, ~, ~, s0, Rt, Lt] = irka(sys, shifts,Rt,Lt);
         % call function
         Opts.shifts = 'mess';
@@ -107,7 +91,6 @@
         %[S,R,data_out] = lyapchol(sys,s0,Opts);
         
     case 2
-<<<<<<< HEAD
 % mess shifts
         eqn=struct('A_',sys.A,'E_',sys.E,'B',sys.B,'C',sys.C,'prm',speye(size(sys.A)),'type','N','haveE',sys.isDescriptor);
 
@@ -134,13 +117,7 @@
         %[~, ~, ~, s0, Rt, Lt] = irka(sys, shifts,Rt,Lt);
         Opts.shifts = 'mess';
         Opts.Cma = C;
-=======
-        shifts = zeros(1,10);
-        Rt = ones(m,6);
-        Lt = ones(p,6);
-        [~, ~, ~, s0, Rt, Lt] = irka(sys, shifts,Rt,Lt);
-        tic
->>>>>>> 116d8c83
+        tic
         [S,R,data_out] = rksm(A,B,E,s0,Rt,Opts);
         toc
         
@@ -238,12 +215,7 @@
 % Yhammarling_norm = norm(Yhammarling);
 
 Opts.method = 'adi';
-<<<<<<< HEAD
- [Sadi] = lyapchol(sys,Opts);
- Padi = Sadi*Sadi';
- Yadi = A*Padi*E' + E*Padi*A' + B*B';
- Yadi_norm = norm(Yadi);
-=======
+
 Opts.rctol = 0;
 tic
 [Sadi] = lyapchol(sys,Opts);
@@ -251,4 +223,3 @@
 Padi = Sadi*Sadi';
 Yadi = A*Padi*E' + E*Padi*A' + B*B';
 Yadi_norm = norm(Yadi);
->>>>>>> 116d8c83
