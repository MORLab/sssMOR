--- conflicted
+++ resolved
@@ -383,63 +383,33 @@
     % of the transformed tangential directions 
 else %MIMO -> fill up s0 and define tangential blocks
 
-<<<<<<< HEAD
     % tangential matching of higher order moments not implemented so
     % far! Therefore, if two shifts are the same, give an error
 
     if any(diff(sort(s0))==0)
-        error(['Multiplicities in the shifts detected. Tangential '...
-            'matching of higher order moments with block'...
-            'Krylov not implemented (yet)!']);
-=======
-    function [s0] = tangentialDirection(s0)
-    %   Update s0 and define Rt for calculation of tangential directions
-    %   Input:  s0: Vector containing the expansion points
-    %   Output: s0: Vector containing the updated expansion points
-    if size(B,2) == 1; %SISO -> tangential directions are scalars
-        Rt = ones(1,length(s0));
-        % these siso "tangential directions" are not used for the
-        % computatoin of the Krylov subspaces but just for the computation
-        % of the transformed tangential directions 
-    else %MIMO -> fill up s0 and define tangential blocks
-        
-        % tangential matching of higher order moments not implemented so
-        % far! Therefore, if two shifts are the same, give an error
-        
-        if any(diff(sort(s0))==0)
-            s0=sort(s0);
-            s0(end+1)=NaN;
-            [us0,ia,~]=unique(s0);
-            ns0=diff(ia);
-            as0=s0(1:end-1);
-            us0=us0(1:end-1);
-            
-            Rt=[];
-            s0=[];
-            for i=1:length(us0)
-                tempRt=[];
-                for j=1:size(B,2)
-                   tempRt=blkdiag(tempRt,ones(1,ns0(i)));
-                   s0=[s0,us0(i)*ones(1,ns0(i))];
-                end
-                Rt=[Rt,tempRt];
-            end
-        else
-            s0old = s0; nS0=length(s0); s0 = [];
-            for iShift = 1:nS0
-                s0 = [s0, s0old(iShift)*ones(1,size(B,2))];
-            end
-            Rt = repmat(speye(size(B,2)),1,nS0);
-        end
->>>>>>> b131ec04
-    end
-
-    s0old = s0; nS0=length(s0); s0 = [];
-    for iShift = 1:nS0
-        s0 = [s0, s0old(iShift)*ones(1,size(B,2))];
-    end
-    Rt = repmat(speye(size(B,2)),1,nS0);
-
+        s0=sort(s0);
+        s0(end+1)=NaN;
+        [us0,ia,~]=unique(s0);
+        ns0=diff(ia);
+        us0=us0(1:end-1);
+
+        Rt=[];
+        s0=[];
+        for i=1:length(us0)
+            tempRt=[];
+            for j=1:size(B,2)
+               tempRt=blkdiag(tempRt,ones(1,ns0(i)));
+               s0=[s0,us0(i)*ones(1,ns0(i))];
+            end
+            Rt=[Rt,tempRt];
+        end
+    else
+        s0old = s0; nS0=length(s0); s0 = [];
+        for iShift = 1:nS0
+            s0 = [s0, s0old(iShift)*ones(1,size(B,2))];
+        end
+        Rt = repmat(speye(size(B,2)),1,nS0);
+    end
 end
 if hermite
     if size(B,2) ~=size(C,1)
