function [sysr,sysrVec] = cure(sys,Opts)
% CURE - CUmulative REduction framework
%
% Syntax:
%       sysr = CURE(sys)
%       sysr = CURE(sys,Opts)
%       [sysr, sysrVec] = CURE(sys,Opts)
%
% Description:
%       This function implements the CUmulative REduction framework
%       (CURE) introduced by Panzer, Wolf and Lohmann (see [1,2]).
%
%       Using the duality between Sylvester equation and Krylov subspaces, the 
%       error is factorized at each step of CURE and only the high-dimensional
%       factor is reduced in a subsequent step of the iteration.
%
%       Currently, this function supports following reduction strategies at
%       each step of CURE:
%       spark (def.), irka, rk+pork (pseudo-optimal reduction)
%
%       //Note: Currently CUREd SPARK works only for SISO systems.
%
% Input Arguments:
%       *Required Input Arguments:*
%       -sys: An sss-object containing the LTI system
%       *Optional Input Arguments:*
%       -Opts: A structure containing following fields
%           -.cure.redfun:  reduction algorithm
%                           [{'spark'} / 'irka' / 'rk+pork']
%           -.cure.nk:      reduced order at each iteration 
%                           [{'2'} / positive integer]
%           -.cure.fact:    factorization mode 
%                           [{'V'} / 'W']
%           -.cure.init:    shift initialization mode 
%                           [{'sm'} / 'zero' / 'lm' / 'slm']
%           -.cure.stop:    stopping criterion
%                           [{'normROM'} / 'nmax' / 'h2Error']
%           -.cure.stopval: value according to which the stopping criterion is evaluated
%                           [{'round(sqrt(sys.n))'} / positive integer]
%           -.cure.verbose: display text during cure 
%                           [{'0'} / '1']
%           -.cure.SE_DAE:  reduction of index 1 semiexplicit DAE 
%                           [{'0'} / '1']
%           -.cure.test:    execute analysis code 
%                           [{'0'} / '1']
%           -.cure.gif:     produce a .gif file of the CURE iteration
%                           [{'0'} / '1']
%           -.cure.maxIter: maximum number of CURE iterations
%                           [{'20'} / positive integer]
%           -.warn:         show warnings
%                           [{'0'} / '1']
%           -.w:            frequencies for analysis plots
%                           [{''} / '{wmin,wmax}' / vector of frequencies]
%           -.zeroThres:    value that can be used to replace 0 
%                           [{'1e-4'} / postivie float]
%
% Output Arguments:     
%       -sysr: Reduced system
%       -sysrVec: A cell array of all reduced models at each step
% Examples:
%       By default, cure reduces a given model sys to a reduced order of
%       sqrt(sys.n) by steps of nk = 2 using mespark (model function based
%       spark)
%> sys = loadSss('building');
%> sysr = cure(sys); disp(sysr)
%
%       The behavior of the function can be highly customized using the
%       option structure Opts
%
%> Opts.cure = struct('nk',4, 'redfun', 'irka', 'verbose', 1, 'stopval',12);
%> sysr = cure(sys,Opts); disp(sysr)
% 
% See Also: 
%       spark, rk, irka, porkV, porkW, getSylvester
%
% References:
%       * *[1] Panzer (2014)*, Model Order Reduction by Krylov Subspace Methods
%              with Global Error Bounds and Automatic Choice of Parameters
%       * *[2] Wolf (2014)*, H2 Pseudo-Optimal Moder Order Reduction
%------------------------------------------------------------------
% This file is part of <a href="matlab:docsearch sssMOR">sssMOR</a>, a Sparse State-Space, Model Order 
% Reduction and System Analysis Toolbox developed at the Chair of 
% Automatic Control, Technische Universitaet Muenchen. For updates 
% and further information please visit <a href="https://www.rt.mw.tum.de/">www.rt.mw.tum.de</a>
% For any suggestions, submission and/or bug reports, mail us at
%                   -> <a href="mailto:sssMOR@rt.mw.tum.de">sssMOR@rt.mw.tum.de</a> <-
%
% More Toolbox Info by searching <a href="matlab:docsearch sssMOR">sssMOR</a> in the Matlab Documentation
%
%------------------------------------------------------------------
% Authors:      Heiko Panzer, Alessandro Castagnotto, Maria Cruz Varona
% Email:        <a href="mailto:sssMOR@rt.mw.tum.de">sssMOR@rt.mw.tum.de</a>
% Website:      <a href="https://www.rt.mw.tum.de/">www.rt.mw.tum.de</a>
% Work Adress:  Technische Universitaet Muenchen
% Last Change:  03 Mar 2017
% Copyright (c) 2016,2017 Chair of Automatic Control, TU Muenchen
%------------------------------------------------------------------

%% Parse input and load default parameters
    % default values
    Def.warn        = 0;%show warnings?
    Def.w           = []; %frequencies for bode plot
    Def.zeroThres   = 1e-4; % define the threshold to replace "0" by
        Def.cure.verbose    = 0; %show progress text?
        Def.cure.redfun     = 'spark'; %reduction algorithm
        Def.cure.nk         = 2; % reduced order at each step
        Def.cure.stop       = 'normROM'; %type of stopping criterion
        Def.cure.stopval    = 1e-6;
        Def.cure.init       = 'sm'; %shift initialization type
        Def.cure.fact       = 'V'; %error factorization
        Def.cure.test       = 0; %execute analysis code?
        Def.cure.gif        = 0; %produce a .gif of the CURE iteration
        Def.cure.maxIter    = 20; %maximum number of iterations
        Def.cure.checkEVB   = true; %check if [EV,B_] or dual have full rank
        Def.cure.sEVBTol    = 1e-16; %rank tolerance for [EV,B_] matrix (or dual)
        
    % create the options structure
    if ~exist('Opts','var') || isempty(Opts)
        Opts = Def;
    else
        Opts = parseOpts(Opts,Def);
    end              
    
    % make sure reduced order does not exceed original
    if Opts.cure.maxIter > sys.n/Opts.cure.nk
        Opts.cure.maxIter = floor(sys.n/Opts.cure.nk);
    end
    
    % store name and the reductionParameters, if sys is of type ssRed
    name = sys.Name;
    reductionParameters = [];
    if isa(sys,'ssRed')
        reductionParameters = sys.reductionParameters;
    end
    
%%  Plot for testing
if Opts.cure.test
    fhOriginalSystem = figure('Name','CURE - Reduction of the original model');
    fhSystemBeingReduced = fhOriginalSystem; %the two coincide for the moment
    [m,w] = freqresp(sys,Opts.w);
    bode(frd(m,w),'-b'), hold on
    axH = findall(gcf,'type','axes');
    magHandle = axH(3); magLim = get(magHandle,'YLim');
    phHandle = axH(2); phLim  = get(phHandle,'YLim');
    drawnow
    if Opts.cure.gif, writeGif('create'); end
    drawnow
end
%%   Initialize some variables
[~,m] = size(sys.b);  p = size(sys.c,1);
Er_tot = []; Ar_tot = []; Br_tot = []; Cr_tot = []; B_ = sys.b; C_ = sys.c;
BrL_tot = zeros(0,p); CrL_tot = zeros(p,0); 
BrR_tot = zeros(0,m); CrR_tot = zeros(m,0);

sysr = sss(Ar_tot,Br_tot,Cr_tot,zeros(p,m),Er_tot);
Dr_tot = full(sys.d);

sysrVec = {}; % keep track of reduced models over iterations
%%   Start cumulative reduction
if Opts.cure.verbose, fprintf('\nBeginning CURE iteration...\n'); end

iCure = 0; %iteration counter
stop  = false;
while ~stop && iCure < Opts.cure.maxIter
    iCure = iCure + 1;
    %   Redefine the G_ system at each iteration
    sys = sss(sys.a,B_,C_,[],sys.e);
    
    %   Initializations
    [s0,Opts] = initializeShifts(sys,Opts,iCure);    
    if Opts.cure.verbose
        sStr = sprintf('%3.2e+i%3.2e \t %3.2e+i%3.2e',[real(s0(1)),imag(s0(1)),real(s0(2)),imag(s0(2))]);
        fprintf('\t\tstart shifts\t%s\n',sStr);
    end
    
	% 1) Reduction
    switch Opts.cure.fact
        case 'V'
            % V-based decomposition, if A*V - E*V*S - B*Rv = 0
            switch Opts.cure.redfun
                case 'spark'               
                    [sysrTemp,V] = spark(sys,s0,Opts);
                    
                    [Ar,Br,Cr,~,Er] = dssdata(sysrTemp);
                case 'irka'
                    [sysrTemp,V,W,~,~,~,~,~,Rv] = irka(sys,s0');
                                      
                    [Ar,Br,Cr,~,Er] = dssdata(sysrTemp);
                    
                case 'rk+pork'
                    [sysrTemp, V, ~, ~, Sv, Rv] = rk(sys,s0');

                    [Ar,Br,Cr,Er] = porkV(V,Sv,Rv,C_);
                    
                    %   Adapt Cr for SE DAEs
                    Cr = Cr - DrImp*Rv;
                    %   Adapt Cr_tot for SE DAEs
                    if ~isempty(Cr_tot)
                        Cr_tot(:,end-n+1:end) = Cr_tot(:,end-n+1:end) + ...
                            DrImp*CrR_tot(:,end-n+1:end);
                    end
                otherwise 
                    error('The selected reduction scheme (Opts.cure.redfun) is not availabe in cure');
            end
            n = size(V,2);
            if Opts.cure.verbose
                Se = eig(Sv);
                sStr = sprintf('%3.2e+i%3.2e \t %3.2e+i%3.2e',[real(Se(1)),imag(Se(1)),real(Se(2)),imag(Se(2))]);
                fprintf('\t\tfinal shifts\t%s\n',sStr);
            end
        case 'W'
        % W-based decomposition, if A.'*W - E.'*W*Sw.' - C.'*Lw = 0
            switch Opts.cure.redfun
                case 'spark'               
                    Opts.spark.pork = 'W';
                    [sysrTemp,W,~,Lw,~] = spark(sys.',s0,Opts);
                    
                    [Ar,Br,Cr,~,Er] = dssdata(sysrTemp);
                case 'irka'
                    [sysrTemp,V,W,~,~,~,~,~,~,~,~,Lw] = irka(sys,s0');
                    
                    [Ar,Br,Cr,~,Er] = dssdata(sysrTemp);
                    
                case 'rk+pork'
                    [sysrTemp, ~, W, ~, ~, ~, ~, Sw, Lw] = rk(sys,[],s0');
                    
                    [Ar,Br,Cr,Er] = porkW(W,Sw,Lw,B_); 
                    
                    %   Adapt Br for SE-DAEs
                    Br = Br - Lw.'*DrImp;
                    %   Adapt Cr_tot for SE DAEs
                    if ~isempty(Br_tot)
                        Br_tot(end-n+1:end,:) = Br_tot(end-n+1:end,:) + ...
                            BrR_tot(end-n+1:end,:)*DrImp;
                    end  
            end
            n = size(W,2);
            if Opts.cure.verbose 
                Se = eig(Sw);
                sStr = sprintf('%3.2e+i%3.2e \t %3.2e+i%3.2e',[real(Se(1)),imag(Se(1)),real(Se(2)),imag(Se(2))]);
                fprintf('\t\tfinal shifts\t%s\n',sStr);
            end
    end
    
    %%  Cumulate the matrices and define sysr
	%Er = W.'*E*V;  Ar = W.'*A*V;  Br = W.'*B_;  Cr = C_*V;
    Er_tot = blkdiag(Er_tot, Er);
    Ar_tot = [Ar_tot, BrL_tot*Cr; Br*CrR_tot, Ar]; %#ok<*AGROW>
    Br_tot = [Br_tot; Br]; Cr_tot = [Cr_tot, Cr];
    
    if Opts.cure.fact=='V'
        B_ = B_ - sys.e*(V*(Er\Br));    % B_bot
        BrL_tot = [BrL_tot; zeros(n,p)];    BrR_tot = [BrR_tot; Br];
        CrL_tot = [CrL_tot, zeros(p,n)];    CrR_tot = [CrR_tot, Cr];
    elseif Opts.cure.fact=='W'
        C_ = C_ - Cr/Er*W.'*sys.e;		% C_bot
        BrL_tot = [BrL_tot; Lw.'];   BrR_tot = [BrR_tot; zeros(n,m)];
        CrL_tot = [CrL_tot, Cr];    CrR_tot = [CrR_tot, zeros(m,n)];
    end
    
    %%  Storing additional parameters
    %Stroring additional information about the reduction in the object 
    %containing the reduced model:
    %   1. Define a new field for the Opts struct and write the information
    %      that should be stored to this field
    %   2. Adapt the method "parseParamsStruct" of the class "ssRed" in such a
    %      way that the new defined field passes the check
      
    usedOpts = sysrTemp.reductionParameters(end).params;
    usedOpts.cure = Opts.cure;
    usedOpts.currentReducedOrder = sysr.n+Opts.cure.nk;
    usedOpts.originalOrder = sys.n;
    usedOpts.shifts = s0;

    
    if isa(sysr,'ssRed')
        sysr = ssRed(Ar_tot, Br_tot, Cr_tot, zeros(p,m), Er_tot, ...
                     strcat('cure_',Opts.cure.redfun),usedOpts,sysr);
    else            %first Iteration
        if ~isempty(reductionParameters)
            sysr = ssRed(Ar_tot, Br_tot, Cr_tot, zeros(p,m), Er_tot, ...
                         strcat('cure_',Opts.cure.redfun),usedOpts,reductionParameters);
        else
            sysr = ssRed(Ar_tot, Br_tot, Cr_tot, zeros(p,m), Er_tot, ...
                         strcat('cure_',Opts.cure.redfun),usedOpts);
        end
    end
<<<<<<< HEAD
    sysr.Name = name;
=======

	%create a cell array of reduced models
    sysrVec{end+1} = sysr;
>>>>>>> 0393486d
    
    % display
    if Opts.cure.test
        % frequency response
        sysr_bode = sysr; 
        figure(fhSystemBeingReduced);
        bode(sysr_bode,w,'--r');
        set(magHandle,'YLim', magLim); set(phHandle,'YLim', phLim);
        if Opts.cure.gif, writeGif('append'); end     
        drawnow
    end
    
    %% Stopping criterion
    [stop, stopCrit] = stoppingCriterion(sys,sysr,sysrVec,Opts);
    
    if Opts.cure.verbose
        fprintf('CURE step %03u - Convergence (%s):\t%s \n',iCure,...
            Opts.cure.stop,sprintf('% 3.1e', stopCrit));
    end

end
%%   Was maxIter achieved?
if iCure >= Opts.cure.maxIter
    warning('Iterations count reached maxIter. You might want to increase maxIter or the convergence criterion')
end
%%   Add the feedthrough term before returning the reduced system
sysr.D = Dr_tot;
%%  Finishing execution
if Opts.cure.verbose
    fprintf('Stopping criterion satisfied. Exiting cure...\n\n');
else
    fprintf('CURE step %03u - Convergence (%s):\t%s \n',iCure,...
            Opts.cure.stop,sprintf('% 3.1e', stopCrit));
end
if Opts.cure.test
        sysr_bode = sysr;
        figure(fhOriginalSystem);
        bode(sysr_bode,w,'-g');
        drawnow
        title(sprintf('n_{red} = %i',size(sysr.a,1)));
        
        if Opts.cure.gif, writeGif('append'), end
end
%% --------------------------AUXILIARY FUNCTIONS---------------------------
function [stop,stopCrit] = stoppingCriterion(sys,sysr,sysrVec,opts)
%   computes the stopping criterion for CURE iteration
switch opts.cure.stop
    case 'h2Error'
        if sys.isBig
            warning('System size might be to large for stopping criterion');
        end
        if isempty(sys.h2Norm), sys.h2Norm = norm(sys,2); end
        if sysr.n>0 %avoid computing when initializing
            stopCrit = norm(sys-sysr,2)/sys.h2Norm;
            stop =  stopCrit <= opts.cure.stopval;
        else
            stopCrit    = NaN;
            stop = 0;
        end
    case 'normROM'
        if length(sysrVec)>2 %run at least three steps
            nNew = norm(sysr); nOld = norm(sysrVec{end-1});
            stopCrit = abs(nNew-nOld)/nNew;
            stop =  stopCrit < opts.cure.stopval;
        else
            stopCrit    = NaN;
            stop        = false;
        end
    case 'nmax'
        stopCrit = sysr.n;
        stop = (stopCrit >=opts.cure.stopval);
    otherwise
        error('The stopping criterion chosen does not exist or is not yet implemented');
end
function [s0,Opts] = initializeShifts(sys,Opts,iCure)
 %%   parse
 if Opts.cure.init ==0, Opts.cure.init = 'zero'; end
 
 %%   initialization of the shifts
 if ~ischar(Opts.cure.init) %initial shifts were defined
     if length(Opts.cure.init) == Opts.cure.nk %correct amount for iteration
         s0 = Opts.cure.init;
     elseif length(Opts.cure.init)> Opts.cure.nk
         firstIndex = (iCure-1)*Opts.cure.nk+1;
            if firstIndex + Opts.cure.nk -1 > length(Opts.cure.init)
                % overlap with the previous set of shifst
                Opts.cure.init = [Opts.cure.init, Opts.cure.init];
            end
            % new set of shifts
            s0 = Opts.cure.init(firstIndex:firstIndex+Opts.cure.nk-1);
     else
         error('The initial vector of shifts s0 passed to CURE is invalid');
     end
     
 else %choose initialization option     
     %  choose the number of shifts to compute
     if strcmp(Opts.cure.stop,'nmax')
         ns0 = Opts.cure.stopval; %just as many as needed
     else %another stopping criterion was chosen
         ns0 = round(sqrt(sys.n));
         if ~isEven(ns0), ns0 = ns0+1; end
     end     
     %  compute the shifts
     try
         switch Opts.cure.init
             case {'zero','zeros'} %zero initialization
                 Opts.cure.init = Opts.zeroThres*ones(1,ns0);
             case 'sm' %smallest magnitude eigenvalues
                 Opts.cure.init = -eigs(sys.a,sys.e,ns0,0, ...
                        struct('tol',1e-6,'v0',sum(sys.b,2)));
             case 'lm' %largest magnitude eigenvalues
                 Opts.cure.init = -eigs(sys.a,sys.e,ns0,'lm', ...
                        struct('tol',1e-6,'v0',sum(sys.b,2)));
             case 'slm' %(def.) smallest and largest eigs
                 %  decide how many 'lm' and 'sm' eigs to compute
                 if ns0 <=4
                     nSm = 2; nLm = 2;
                 else %ns0 > 4
                    if isEven(ns0)
                        nSm = ns0/2; nLm = nSm;
                        s0 = [];
                    else
                        nSm = (ns0-1)/2; nLm = nSm;
                        s0 = 0; %initialize the first shift at 0
                    end
                    if ~isEven(nSm), nSm = nSm +1; nLm = nLm -1;end
                 end
                 Opts.cure.init = [ -eigs(sys.a,sys.e,nSm,'sm', ...
                                      struct('tol',1e-6,'v0',sum(sys.b,2)));...
                                    -eigs(sys.a,sys.e,nLm,'lm', ...
                                      struct('tol',1e-6,'v0',sum(sys.b,2)))]';
             otherwise
                 error('sssMOR:cure:undefinedInitialization',...
                     'The desired initialization for CURE is not defined');
         end
     catch err
         warning([getReport(err,'basic'),' Using 0.'])
         Opts.cure.init = Opts.zeroThres*ones(1,ns0);
     end
     s0 = Opts.cure.init(1:Opts.cure.nk);
 end 
    %   make sure the initial values for the shifts are complex conjugated
    if mod(nnz(imag(s0)),2)~=0 %if there are complex valued shifts...
        % find the s0 which has no compl.conj. partner
        % (assumes that only one shifts has no partner)
        s0(abs(imag(s0)-imag(sum(s0)))<1e-16) = 0;
    end
    %     cplxpair(s0); %only checking
    %   replace 0 with thresh, where threshold is a small number
    %   (sometimes the optimizer complaints about cost function @0)
    s0(s0==0)=Opts.zeroThres;  

function writeGif(gifMode)
    filename = 'CURE.gif';
    dt = 1.5;
    frame = getframe(1);
    im = frame2im(frame);
    [imind,cm] = rgb2ind(im,256);
    switch gifMode
        case 'create'
            imwrite(imind,cm,filename,'gif','Loopcount',inf,'DelayTime',dt);
        case 'append'
            imwrite(imind,cm,filename,'gif','WriteMode','append','DelayTime',dt);
        otherwise
            error('Invalid gifMode')
    end   
function isEven = isEven(a)
    isEven = round(a/2)== a/2;
function y = TUM_Blau()
    y = [0 101 189]/255;
function y = TUM_Gruen()
    y = [162 173 0]/255;
function y = TUM_Orange()
    y = [227 114 34]/255;<|MERGE_RESOLUTION|>--- conflicted
+++ resolved
@@ -285,13 +285,10 @@
                          strcat('cure_',Opts.cure.redfun),usedOpts);
         end
     end
-<<<<<<< HEAD
     sysr.Name = name;
-=======
 
 	%create a cell array of reduced models
     sysrVec{end+1} = sysr;
->>>>>>> 0393486d
     
     % display
     if Opts.cure.test
