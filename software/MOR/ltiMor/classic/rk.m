--- conflicted
+++ resolved
@@ -1,21 +1,30 @@
 function [sysr, V, W, Bb, Rsylv, Cb, Lsylv] = rk(sys, s0_inp, varargin)
 % RK - Model Order Reduction by Rational Krylov
-<<<<<<< HEAD
 %
 % Syntax:
-%       [sysr, V, W] = RK(sys, s0_inp, s0_out, IP)
+%       [sysr, V, W] = RK(sys, s0_inp)
+%       [sysr, V, W] = RK(sys, s0_inp, Rt)
+% 
+%       [sysr, V, W] = RK(sys, [], s0_out)
+%       [sysr, V, W] = RK(sys, s0_inp, s0_out)
+%       [sysr, V, W] = RK(sys, s0_inp, s0_out ,IP)
+%       [sysr, V, W] = RK(sys, s0_inp, s0_out, Rt, Lt)
+%       [sysr, V, W] = RK(sys, s0_inp, s0_out, Rt, Lt, IP)
 %
 %
 % Inputs:
 %       -sys:       an sss-object containing the LTI system
-%       -s0_inp:    Expansion points for Input Krylov Subspace
-%       -s0_out:    Expansion points for Output Krylov Subspace
-%       -IP:        Inner product (optional)
+%       -s0_inp:    expansion points for input Krylov subspace
+%       -s0_out:    expansion points for output Krylov subspace
+%       -Rt/Lt:     right/left tangential directions
+%       -IP:        inner product (optional)
 %
 %
 % Outputs:
 %       -sysr:      reduced system
-%       -V,W:       Projection matrices spanning Krylov subspaces
+%       -V,W:       orojection matrices spanning Krylov subspaces
+%       -Bb,Rsylv   resulting matrices of the input Sylvester equation
+%       -Cb,Lsylv   resulting matrices of the output Sylvester equation
 %
 %
 % Examples:
@@ -49,49 +58,6 @@
 %   Reduction and System Analysis Toolbox developed at the Chair of 
 %   Automatic Control, Technische Universitaet Muenchen. For updates 
 %   and further information please visit <a href="https://www.rt.mw.tum.de/">www.rt.mw.tum.de</a>
-=======
-% ------------------------------------------------------------------
-% Syntax:
-%   RK(A)
-%   [sysr, V, W] = RK(sys, s0_inp)
-%   [sysr, V, W] = RK(sys, s0_inp, Rt)
-% 
-%   [sysr, V, W] = RK(sys, [], s0_out)
-%   [sysr, V, W] = RK(sys, s0_inp, s0_out)
-%   [sysr, V, W] = RK(sys, s0_inp, s0_out ,IP)
-%   [sysr, V, W] = RK(sys, s0_inp, s0_out, Rt, Lt)
-%   [sysr, V, W] = RK(sys, s0_inp, s0_out, Rt, Lt, IP)
-%
-% Inputs:       * sys: an sss-object containing the LTI system
-%               * s0_inp: Expansion points for Input Krylov Subspace
-%               * s0_out: Expansion points for Output Krylov Subspace
-%               * IP: Inner product (optional)
-% Outputs:      * sysr: reduced system
-%               * V, W: Projection matrices spanning Krylov subspaces
-% ------------------------------------------------------------------
-% USAGE:  s0 may either be horizontal vectors containing the desired
-% expansion points, e.g. [1 2 3] matches one moment about 1, 2 and 3,
-% respectively. [1+1j 1-1j 5 5 5 5 inf inf] matches one moment about 1+1j,
-% 1-1j, 4 moments about 5 and 2 Markov parameters.
-%
-% An alternative notation for s0 is a two-row matrix, containing the
-% expansion points in the first row and their multiplicity in the second,
-% e.g. [4 pi inf; 1 20 10] matches one moment about 4, 20 moments about pi
-% and 10 Markov parameters.
-%
-% To perform one-sided RK, set s0_inp or s0_out to [], respectively.
-%
-% See also ARNOLDI, RK.
-%
-% ------------------------------------------------------------------
-% REFERENCES:
-% [1] Grimme (1997), Krylov Projection Methods for Model Reduction
-% ------------------------------------------------------------------
-%   This file is part of sssMOR, a Sparse State Space, Model Order
-%   Reduction and System Analysis Toolbox developed at the Institute 
-%   of Automatic Control, Technische Universitaet Muenchen.
-%   For updates and further information please visit www.rt.mw.tum.de
->>>>>>> e9208de8
 %   For any suggestions, submission and/or bug reports, mail us at
 %                     -> <a href="mailto:sssMOR@rt.mw.tum.de">sssMOR@rt.mw.tum.de</a> <-
 %
@@ -99,14 +65,10 @@
 %
 %------------------------------------------------------------------
 % Authors:      Heiko Panzer, Alessandro Castagnotto 
-<<<<<<< HEAD
 % Email:        <a href="mailto:sssMOR@rt.mw.tum.de">sssMOR@rt.mw.tum.de</a>
 % Website:      <a href="https://www.rt.mw.tum.de/">www.rt.mw.tum.de</a>
 % Work Adress:  Technische Universitaet Muenchen
-% Last Change:  23 Jul 2015
-=======
 % Last Change:  26 Oct 2015
->>>>>>> e9208de8
 % Copyright (c) 2015 Chair of Automatic Control, TU Muenchen
 %------------------------------------------------------------------
 
