<<<<<<< HEAD
function [sysr, V, W, s0, s0Traj, Rt, Lt, B_, Rsylv, C_, Lsylv] = irka(sys, s0, varargin) 
=======
function [sysr, V, W, s0, s0Traj, Rt, Lt, B_, Rsylv, C_, Lsylv, kIter] = irka(sys, s0, varargin) 
>>>>>>> e3145cde
% IRKA - Iterative Rational Krylov Algorithm
%
% Syntax:
%       sysr                            = IRKA(sys, s0)
%       sysr                            = IRKA(sys, s0)
%       sysr                            = IRKA(sys, s0, Rt, Lt)
%       sysr                            = IRKA(sys, s0,..., Opts)
%       [sysr, V, W]                    = IRKA(sys, s0,... )
%       [sysr, V, W, s0]                = IRKA(sys, s0,... )
%       [sysr, V, W, s0, s0Traj]        = IRKA(sys, s0,... )
%       [sysr, V, W, s0, s0Traj, Rt, Lt]= IRKA(sys, s0,... )
%       [sysr, V, W, s0, s0Traj, Rt, Lt, B_, Rsylv, C_, Lsylv] = IRKA(sys, s0,... )
%
% Description:
%       This function executes the Iterative Rational Krylov
%       Algorithm (IRKA) as proposed by Gugergin and Beattie in [1].
% 
%       The IRKA iteration is conducted to search for an optimal set of 
%       shifts in Krylov subspace-based model reduction. If IRKA converges,
%       then the reduced model is known to be a local optimum with respect
%       to the H2 norm of the error.
%
%       Convergence is determined by observing the shifts and norm of the
%       reduced model over the iterations. This behavior can be changed
%       with the optional Opts structure.
%
% Input Arguments:  
%       *Required Input Arguments:*
%       -sys:			full oder model (sss)
%       -s0:			vector of initial shifts
%
%       *Optional Input Arguments:*
%       -Rt/Lt:			initial right/left tangential directions for MIMO
%       -Opts:			structure with execution parameters
%			-.maxiter:	maximum number of iterations;
%						[{50} / positive integer]
%			-.tol:		convergence tolerange;
%						[{1e-3} / positive float]
%			-.type:		choose between different irka modifications;
%						[{''} / 'stab']
%			-.verbose:	show text output during iterations;
%						[{0} / 1]
%			-.stopCrit:	stopping criterion;
%						[{'combAny'} / 's0' / 'sysr' / 'combAll']
%           -.suppressverbose: suppress any type of verbose for speedup;
%                       [{0} / 1]
%
% Output Arguments:      
%       -sysr:			reduced order model (sss)
%       -V,W:			resulting projection matrices
%       -s0:			final choice of shifts
%       -s0Traj:		trajectory of all shifst for all iterations
%
% Examples:
%       This code computes an H2-optimal approximation of order 8 to
%       the benchmark model 'fom'. One can use the function isH2opt to
%       verify if the necessary conditions for optimality are satisfied.
%
%> sys = loadSss('fom')
%> [sysr, ~, ~, s0opt] = irka(sys, -eigs(sys,8).');
%> bode(sys,'-',sysr,'--r');
%> isH2opt(sys, sysr, s0opt)
%
% See Also: 
%       arnoldi, rk, isH2opt
%
% References:
%       * *[1] Gugercin et al. (2008)*, H2 model reduction for large-scale linear dynamical systems
%       * *[2] Beattie et al. (2014)*, Model reduction by rational interpolation
%
%------------------------------------------------------------------
% This file is part of <a href="matlab:docsearch sssMOR">sssMOR</a>, a Sparse State-Space, Model Order 
% Reduction and System Analysis Toolbox developed at the Chair of 
% Automatic Control, Technische Universitaet Muenchen. For updates 
% and further information please visit <a href="https://www.rt.mw.tum.de/">www.rt.mw.tum.de</a>
% For any suggestions, submission and/or bug reports, mail us at
%                   -> <a href="mailto:sssMOR@rt.mw.tum.de">sssMOR@rt.mw.tum.de</a> <-
%
% More Toolbox Info by searching <a href="matlab:docsearch sssMOR">sssMOR</a> in the Matlab Documentation
%
%------------------------------------------------------------------
% Authors:      Heiko Panzer, Alessandro Castagnotto
% Email:        <a href="mailto:sssMOR@rt.mw.tum.de">sssMOR@rt.mw.tum.de</a>
% Website:      <a href="https://www.rt.mw.tum.de/">www.rt.mw.tum.de</a>
% Work Adress:  Technische Universitaet Muenchen
% Last Change:  31 Oct 2015
% Copyright (c) 2015 Chair of Automatic Control, TU Muenchen
%------------------------------------------------------------------

%% Parse input and load default parameters
if ~isempty(varargin) && isstruct(varargin{end})
    Opts = varargin{end};
    varargin = varargin(1:end-1);
else
    Opts = struct();
end
if ~isempty(varargin)
        %usage irka(sys,s0,Rt,Lt)
        Rt = varargin{1};
        Lt = varargin{2};
elseif ~sys.isSiso
        error('specify initial tangential directions for MIMO systems');
end
    
%% Parse the inputs
%   Default execution parameters
Def.maxiter = 50; 
Def.tol = 1e-3; 
Def.type = ''; %'stab', 'newton', 'restarted'
Def.verbose = 0; % text output durint iteration?
Def.stopCrit = 'combAny'; %'s0', 'sysr', 'combAll', 'combAny'
Def.suppressverbose = 0;

% create the options structure
if ~exist('Opts','var') || isempty(Opts)
    Opts = Def;
else
    Opts = parseOpts(Opts,Def);
end

% Further check/transform the input
if Opts.tol<=0 || ~isreal(Opts.tol)
    error('tol must be a real positive number.');
end

s0 = s0_vect(s0);

% sort expansion points & tangential directions
s0old = s0;
s0 = cplxpair(s0);
if exist('Rt','var') && ~isempty(Rt)
    [~,cplxSorting] = ismember(s0,s0old); 
    Rt = Rt(:,cplxSorting);
    Lt = Lt(:,cplxSorting);
else
    Rt = ones(sys.m,length(s0));
    Lt = ones(sys.p,length(s0));
end
clear s0old

% Initialize variables
sysr = sss([],[],[]);
s0Traj = zeros(Opts.maxiter+2, length(s0));
s0Traj(1,:) = s0;

%% IRKA iteration
kIter=0;
while true
    kIter=kIter+1; sysr_old = sysr;
    %   Reduction
    if sys.isSiso
        [sysr, V, W, B_, Rsylv,C_,Lsylv] = rk(sys, s0, s0,Opts);
    else
        [sysr, V, W, B_, Rsylv,C_,Lsylv] = rk(sys, s0, s0, Rt, Lt,Opts);
    end 
    
    %   Update of the reduction parameters
    s0_old=s0; if ~sys.isSiso, Rt_old = Rt; Lt_old = Lt; end
    if sys.isMimo
        [X, D, Y] = eig(sysr);
        Rt = full((Y.'*sysr.B).'); Lt = full(sysr.C*X);
        s0 = full(-diag(D).');
        % make sure real shifts have real directions
        idx = find(imag(s0)==0);
        if any([max(imag(Rt(:,idx))),max(imag(Lt(:,idx)))]) > 1e-15
            warning('Tangential directions corresponding to real shifts are complex')              
        end
        Rt(:,idx) = real(Rt(:,idx)); Lt(:,idx) = real(Lt(:,idx));
    else
        s0 = -eig(sysr)';
    end
    if strcmp(Opts.type,'stab')
        % mirror shifts with negative real part
        s0 = s0.*sign(real(s0));
    end
    s0Traj(kIter+1,:) = s0;
    
    [stop, stopCrit] = stoppingCriterion(s0,s0_old,sysr,sysr_old,Opts);
    if Opts.verbose
        fprintf('IRKA step %03u - Convergence: %s \n', ...
            kIter, sprintf('% 3.1e', stopCrit));
    end
    if stop || kIter>= Opts.maxiter
        s0 = s0_old; % function return value
        if ~sys.isSiso, Rt = Rt_old; Lt = Lt_old; end
        s0Traj = s0Traj(1:(kIter+1),:);
        break
    end      
end
if ~Opts.suppressverbose %display at least the last value
    fprintf('IRKA step %03u - Convergence (%s): %s \n', ...
            kIter, Opts.stopCrit, sprintf('% 3.1e', stopCrit));
end
if kIter>=Opts.maxiter
    warning('IRKA:no_converged', ['IRKA has not converged after ' num2str(kIter) ' steps.']);
    return
end

%------------------ AUXILIARY FUNCTIONS -------------------
function s0=s0_vect(s0)
    % change two-row notation to vector notation
    if size(s0,1)==2
        temp=zeros(1,sum(s0(2,:)));
        for j=1:size(s0,2)
            k=sum(s0(2,1:(j-1))); k=(k+1):(k+s0(2,j));
            temp(k)=s0(1,j)*ones(1,s0(2,j));
        end
        s0=temp;
    end
    if size(s0,1)>size(s0,2)
        s0=transpose(s0);
    end
function [stop,stopCrit] = stoppingCriterion(s0,s0_old,sysr,sysr_old,Opts)
%   Computes the stopping criterion(s) for IRKA
%   It returns a scalar or a vector depending on the number of criteria
%   chosen
switch Opts.stopCrit
    case 's0' %shift convergence
        stopCrit = norm((s0-s0_old)./s0, 1)/sysr.n;
        stop = stopCrit <= Opts.tol;
    case 'sysr' %reduced model convergence
        stopCrit = inf; %initialize in case the reduced model is unstable
        if all(real(eig(sysr))<0) && all(real(eig(sysr_old))<0)
                stopCrit=norm(sysr-sysr_old)/norm(sysr);
        end
        stop = stopCrit <= Opts.tol;
    case 'combAll'
        stopCrit = norm((s0-s0_old)./s0, 1)/sysr.n;
        stopCrit = [stopCrit, inf]; 
        if all(real(eig(sysr))<0) && all(real(eig(sysr_old))<0)
                stopCrit(2) = norm(sysr-sysr_old)/norm(sysr);
        end
        stop = all(stopCrit <= Opts.tol);
    case 'combAny'
        stopCrit = norm((s0-s0_old)./s0, 1)/sysr.n;
        stopCrit = [stopCrit, inf]; 
        if all(real(eig(sysr))<0) && all(real(eig(sysr_old))<0)
                stopCrit(2) = norm(sysr-sysr_old)/norm(sysr);
        end
        stop = any(stopCrit <= Opts.tol);
    otherwise
        error('The stopping criterion selected is incorrect or not implemented')
end

    
    



<|MERGE_RESOLUTION|>--- conflicted
+++ resolved
@@ -1,8 +1,4 @@
-<<<<<<< HEAD
-function [sysr, V, W, s0, s0Traj, Rt, Lt, B_, Rsylv, C_, Lsylv] = irka(sys, s0, varargin) 
-=======
 function [sysr, V, W, s0, s0Traj, Rt, Lt, B_, Rsylv, C_, Lsylv, kIter] = irka(sys, s0, varargin) 
->>>>>>> e3145cde
 % IRKA - Iterative Rational Krylov Algorithm
 %
 % Syntax:
