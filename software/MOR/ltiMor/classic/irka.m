--- conflicted
+++ resolved
@@ -10,7 +10,6 @@
 %       -s0:        vector of initial shifts
 %       -Opts:      (opt.) structure with execution parameters
 %
-<<<<<<< HEAD
 %
 % Outputs:      
 %       -sysr:     reduced order model (sss)
@@ -39,6 +38,7 @@
 %
 % References:
 %       * *[1] Gugercin (2008)*, H2 model reduction for large-scale linear dynamical systems
+%       * *[2] Beattie (2014)*, Model reduction by rational interpolation
 %
 %
 %------------------------------------------------------------------
@@ -56,24 +56,7 @@
 % Email:        <a href="mailto:sssMOR@rt.mw.tum.de">sssMOR@rt.mw.tum.de</a>
 % Website:      <a href="https://www.rt.mw.tum.de/">www.rt.mw.tum.de</a>
 % Work Adress:  Technische Universitaet Muenchen
-% Last Change:  23 Jul 2015
-=======
-% ------------------------------------------------------------------
-% REFERENCES:
-% [1] Gugercin (2008), H2 model reduction for large-scale linear
-%     dynamical systems
-% [2] Beattie (2014), Model reduction by rational interpolation
-% ------------------------------------------------------------------
-% This file is part of MORLab, a Sparse State Space, Model Order
-% Reduction and System Analysis Toolbox developed at the Institute 
-% of Automatic Control, Technische Universitaet Muenchen.
-% For updates and further information please visit www.rt.mw.tum.de
-% For any suggestions, submission and/or bug reports, mail us at
-%                   -> sssMOR@rt.mw.tum.de <-
-% ------------------------------------------------------------------
-% Authors:      Heiko Panzer, Alessandro Castagnotto
 % Last Change:  28 Oct 2015
->>>>>>> e9208de8
 % Copyright (c) 2015 Chair of Automatic Control, TU Muenchen
 %------------------------------------------------------------------
 
