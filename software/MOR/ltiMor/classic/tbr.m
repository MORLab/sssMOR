--- conflicted
+++ resolved
@@ -1,9 +1,11 @@
 function [sysr, varargout] = tbr(sys, varargin)
-<<<<<<< HEAD
 % TBR - Performs model order reduction by the Truncated Balanced Realization
 %
 % Syntax:
-%       [sysr, varargout] = TBR(sys, varargin)
+%       sys = TBR(sys)
+%       sysr = TBR(sys,q)
+%       [sysr,V,W] = TBR(sys,q)
+%       [sysr,V,W,hsv] = TBR(sys,q)
 %
 %
 % Inputs:
@@ -39,66 +41,9 @@
 % Email:        <a href="mailto:sssMOR@rt.mw.tum.de">sssMOR@rt.mw.tum.de</a>
 % Website:      <a href="https://www.rt.mw.tum.de/">www.rt.mw.tum.de</a>
 % Work Adress:  Technische Universitaet Muenchen
-% Last Change:  07 Feb 2011
+% Last Change:  30 Oct 2015
 % Copyright (c) 2015 Chair of Automatic Control, TU Muenchen
 %------------------------------------------------------------------
-=======
-% Performs model order reduction by the Truncated Balanced Realization
-% ------------------------------------------------------------------
-% [sysr, varargout] = TBR(sys, varargin)
-% Inputs:       * sys: an sss-object containing the LTI system
-%    [optional] * q: order of reduced system
-% Output:       * sysr: reduced system
-%    [optional] * V, W: projection matrices (only if q is given!)
-%               * hsv: Hankel singular values
-% ------------------------------------------------------------------
-% If no q is given, the balancing transformation and calculation of the
-% Hankel Singular Values is performed without subsequent model reduction.
-% ------------------------------------------------------------------
-% This file is part of the MORLAB_GUI, a Model Order Reduction and
-% System Analysis Toolbox developed at the
-% Institute of Automatic Control, Technische Universitaet Muenchen
-% For updates and further information please visit www.rt.mw.tum.de
-% ------------------------------------------------------------------
-% Authors:      Heiko Panzer (heiko@mytum.de), Sylvia Cremer, Rudy Eid
-% Last Change:  30 Out 2015
-% ------------------------------------------------------------------
->>>>>>> e9208de8
-
-% if sys.is_dae
-% % if E-speye(size(E)) == sparse(size(E,1), size(E,1))
-%     %mit E^-1 durchmultipliziert
-% %     S = lyapchol(A,B,E);
-% %     R = lyapchol(transpose(E\A),C');
-%     %Zustandstrafo
-%     if ~isfield(sys,'P_chol')
-%         S = lyapchol(A,B,E);
-% %         S = lyapchol(A/E,B); % P=S'*S
-%         sys.P_chol=sparse(S);
-%     else
-%         S=full(sys.P_chol);
-%     end
-%     if ~isfield(sys,'Q_chol')
-%         R = lyapchol(transpose(E\A),C');
-% %         R = lyapchol(A',C',E'); % Q=R'*R
-%         sys.Q_chol=sparse(R);
-%     else
-%         R=full(sys.Q_chol);
-%     end
-% else
-%     if ~isfield(sys,'P_chol')
-%         S = lyapchol(A,B); % P=S'*S
-%         sys.P_chol=sparse(S);
-%     else
-%         S=full(sys.P_chol);
-%     end
-%     if ~isfield(sys,'Q_chol')
-%         R = lyapchol(A',C'); % Q=R'*R
-%         sys.Q_chol=sparse(R);
-%     else
-%         R=full(sys.Q_chol);
-%     end 
-% end
     
 % Is Controllability Gramian available?
 if isempty(sys.ConGramChol)
