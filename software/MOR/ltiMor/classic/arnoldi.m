function [V,Rsylv,W,Lsylv] = arnoldi(E,A,B,varargin)
% ARNOLDI - Arnoldi algorithm for Krylov subspaces with multiple shifts
% 
% Syntax:
%       V					= ARNOLDI(E,A,B,s0)
%       [V,Rsylv]			= ARNOLDI(E,A,B,s0)
%       [V,Rsylv]			= ARNOLDI(E,A,B,s0,IP)
%       [V,Rsylv]			= ARNOLDI(E,A,B,s0,Rt)
%       [V,Rsylv]			= ARNOLDI(E,A,B,s0,Rt,IP)
%       [V,Rsylv,W,Lsylv]	= ARNOLDI(E,A,B,C,s0)
%       [V,Rsylv,W,Lsylv]	= ARNOLDI(E,A,B,C,s0,IP)
%       [V,Rsylv,W,Lsylv]	= ARNOLDI(E,A,B,C,s0,Rt,Lt)
%       [V,Rsylv,W,Lsylv]	= ARNOLDI(E,A,B,C,s0,Rt,Lt,IP)
%       [V,...]	= ARNOLDI(E,A,B,C,s0,...,Opts)
% 
% Description:
%       This function is used to compute the matrix V spanning the 
%       rational input Krylov subspace corresponding to E, A, b and s0 [1-3].
%
%       s0 must be a vector of complex frequencies closed under conjugation. 
%       In case of MIMO systems, if matrices of tangential directions Rt 
%       (and Lt) are defined, they must have the same number of columns as 
%       the shifts, so that for each tangential direction it is clear to 
%       which shift it belongs. If not tangential directions are specified,
%       then block Krylov subspaces are computed.
%
%       If in addition, the output matrix C is passed, then ARNOLDI
%       computes input and output Krylov subspaces corresponding to the
%       same expansion points. The resulting matrices V, W can be used for
%       Hermite interpolation.
%
%       //Note: for MIMO systems, block Krylov subpspaces 
%       with multiplicities in the shifts are not supported so far.
%
%       The columns of V build an orthonormal basis of the input Krylov 
%       subspace. The orthogonalization is conducted using a 
%       reorthogonalized modified Gram-Schmidt procedure [4] with respect 
%       to the inner product  defined in IP (optional). If no inner product 
%       is specified, then the euclidian product corresponding to I is 
%       chosen by default:
%
%                       IP=@(x,y) (x'*y)
%
%
% Input Arguments:
%       *Required Input Arguments:*
%       -E/A/B/C:  System matrices
%       -s0:       Vector of complex conjuate expansion points
%
%       *Optional Input Arguments:*
%       -Rt,Lt:             Matrix of right/left tangential directions
%       -IP:                function handle for inner product
%       -Opts:              a structure containing following options
%           -.makeOrth:     make orthogonal?
%                           [{'1'} / '0']
%           -.makeReal:     keep the projection matrices real?
%                           [{'1'} / '0']
%           -.reorth:       gram schmidt reorthogonalization;
%                           [{'gs'} / 0 / 'qr']
%           -.lu:           use sparse or full LU;
%                           [{'sparse'} / 'full']
%
% Output Arguments:
%       -V:        Orthonormal basis spanning the input Krylov subsp. 
%       -Rsylv:    Right tangential directions of Sylvester Eq.
%       -W:        Orthonormal basis spanning the output Krylov subsp.
%       -Lsylv:    Left tangential directions of Sylvester Eq.
%
% See Also: 
%       rk, irka
%
% References:
%       * *[1] Grimme (1997)*, Krylov projection methods for model reduction
%       * *[2] Antoulas (2005)*, Approximation of large-scale dynamical systems
%       * *[3] Antoulas (2010)*, Interpolatory model reduction of large-scale...
%       * *[4] Giraud (2005)*, The loss of orthogonality in the Gram-Schmidt...    
%
%------------------------------------------------------------------
% This file is part of <a href="matlab:docsearch sssMOR">sssMOR</a>, a Sparse State-Space, Model Order 
% Reduction and System Analysis Toolbox developed at the Chair of 
% Automatic Control, Technische Universitaet Muenchen. For updates 
% and further information please visit <a href="https://www.rt.mw.tum.de/">www.rt.mw.tum.de</a>
% For any suggestions, submission and/or bug reports, mail us at
%                   -> <a href="mailto:sssMOR@rt.mw.tum.de">sssMOR@rt.mw.tum.de</a> <-
%
% More Toolbox Info by searching <a href="matlab:docsearch sssMOR">sssMOR</a> in the Matlab Documentation
%
%------------------------------------------------------------------
% Authors:      Heiko Panzer, Alessandro Castagnotto 
% Email:        <a href="mailto:sssMOR@rt.mw.tum.de">sssMOR@rt.mw.tum.de</a>
% Website:      <a href="https://www.rt.mw.tum.de/">www.rt.mw.tum.de</a>
% Work Adress:  Technische Universitaet Muenchen
% Last Change:  04 Dec 2015
% Copyright (c) 2015 Chair of Automatic Control, TU Muenchen
%------------------------------------------------------------------

%%  Define execution parameters
if ~isempty(varargin) && isstruct(varargin{end});
    %Options defined
    Opts = varargin{end};
    varargin = varargin(1:end-1);
end

Def.makeOrth = 1; %make orthogonal?
Def.makeReal = 1; %keep the projection matrices real?
Def.reorth = 'gs'; %gram schmidt reorthogonalization {0, 'gs','qr'}
<<<<<<< HEAD
=======
Def.lu     = 'sparse'; %use sparse or full LU
>>>>>>> e3145cde
        
% create the options structure
if ~exist('Opts','var') || isempty(Opts)
    Opts = Def;
else
    Opts = parseOpts(Opts,Def);
end              
 
%%  Parse input
if length(varargin) == 1
    % usage: ARNOLDI(E,A,B,s0)
    s0 = varargin{1};
    hermite = 0; % same shifts for input and output Krylov?
elseif length(varargin) > 1
    %   Do the classification depending on the properties of the objects
    %   ARNOLDI(E,A,B,s0,...) or ARNOLDI(E,A,B,C,...)
    if size(varargin{1},2) == size(A,1)
        % usage: ARNOLDI(E,A,B,C,s0,...)
        hermite = 1;
        C = varargin{1};
        s0 = varargin{2};
        if length(varargin) == 3
            % usage: ARNOLDI(E,A,B,C,s0,IP)
            IP = varargin{3};
        elseif length(varargin) == 4
            % usage: ARNOLDI(E,A,B,C,s0,Rt,Lt)
            Rt = varargin{3};
            Lt = varargin{4};
        elseif length(varargin) == 5
            % usage: ARNOLDI(E,A,B,C,s0,Rt,Lt,IP)
            Rt = varargin{3};
            Lt = varargin{4};
            IP = varargin{5};
        end
    else
        % usage: ARNOLDI(E,A,B,s0,...)
        hermite = 0;
        s0 = varargin{1};
        if length(varargin) == 2
            if size(varargin{2},2) == size(s0,2)
                % usage: ARNOLDI(E,A,B,s0,Rt)
                Rt = varargin{2};
            else   
                % usage: ARNOLDI(E,A,B,s0,IP)
                IP = varargin{2};
            end
        else
            % usage: ARNOLDI(E,A,b,s0,Rt,IP)
            Rt = varargin{2};
            IP = varargin{3};
        end
    end
end

if size(s0,1)>1
    error('s0 must be a vector containing the expansion points.')
end

m = size(B,2); if hermite, p = size(C,1); end
if exist('Rt','var') && ~isempty(Rt)
    if length(s0) ~= size(Rt,2),
        error('Rt must have the same columns as s0')
    end
    %   The reduced order is equivalent to the number of shifts
    q = length(s0);
else
    %   Block Krylov subspaces will be performed
    q = length(s0)*m;
end

if exist('Lt','var') && ~isempty(Lt)
    if length(s0) ~= size(Lt,2),
        error('Lt must have the same columns as s0')
    end
end

if Opts.makeReal
    % remove one element of complex pairs (must be closed under conjugation)
    k=find(imag(s0));
    if ~isempty(k)
        % make sure shift are sorted and come in complex conjugate pairs
        try 
            s0cUnsrt = s0(k);
            s0c = cplxpair(s0cUnsrt);
            % get permutation indices, since cplxpair does not do it for you
            [~,cplxSorting] = ismember(s0c,s0cUnsrt); %B(idx) = A
        catch 
            error(['Shifts must come in complex conjugated pairs and be sorted',...
                ' before being passed to arnoldi.'])
        end

        % take only one shift per complex conjugate pair
        nS0c = length(s0c); %number of complex shifts
        s0(k) = []; 
        s0 = [s0 s0c(1:2:end)];

        % take only one residue vector for each complex conjugate pair
        if exist('Rt','var') && ~isempty(Rt)
            RtcUnsrt = Rt(:,k); 
            Rtc = RtcUnsrt(:,cplxSorting);
            Rt(:,k) = []; 
            Rt = [Rt,Rtc(:,1:2:end)]; 
            if exist('Lt','var') && ~isempty(Lt)
                LtcUnsrt = Lt(:,k);
                Ltc = LtcUnsrt(:,cplxSorting);
                Lt(:,k) = [];
                Lt = [Lt,Ltc(:,1:2:end)];
            end
        end
    end
end

nS0 = length(s0); %number of shifts for the computations

%   Tangential directions
if ~exist('Rt', 'var') || isempty(Rt)%   Compute block Krylov subspaces
    if m == 1; %SISO -> tangential directions are scalars
        Rt = ones(1,length(s0));
        % these siso "tangential directions" are not used for the
        % computatoin of the Krylov subspaces but just for the computation
        % of the transformed tangential directions
    else %MIMO -> fill up s0 and define tangential blocks
        
        % tangential matching of higher order moments not implemented so
        % far! Therefore, if two shifts are the same, give an error
        if any(diff(sort(s0))==0)
            error(['Multiplicities in the shifts detected. Tangential '...
                'matching of higher order moments with block'...
                'Krylov not implemented (yet)!']);
        end
        
        s0old = s0; s0 = [];
        for iShift = 1:nS0
            s0 = [s0, s0old(iShift)*ones(1,m)];
        end
        Rt = repmat(speye(m,m),1,nS0);
        
        %update the number of shifts
        nS0     = length(s0);
        if exist('nS0c','var'), nS0c = m*nS0c; end
        
    end
    if hermite
        if m ~=p 
            error('Block Krylov for m~=p is not supported in arnoldi');
        else
            Lt = Rt;
        end
    end
end

%%  Define variables that might have not been passed to the function
%   IP
if ~exist('IP', 'var') 
   IP=@(x,y) (x'*y); %seems to be better conditioned that E norm
end

%%  If the 'full' option is selected for LU, convert E,A once to full
if strcmp(Opts.lu,'full')
    E = full(E); A = full(A);
else
    E = sparse(E); A=sparse(A);
end
%%  Compute the Krylov subspaces
% preallocate memory
V=zeros(length(B),q);
Rsylv=zeros(m,q);
if hermite, W = zeros(length(B),q); Lsylv = zeros(p,q);end
for jCol=1:nS0
    % new basis vector
    tempV=B*Rt(:,jCol); newlu=1; 
    Rsylv(:,jCol) = Rt(:,jCol);
    if hermite, tempW = C'*Lt(:,jCol); Lsylv(:,jCol) = Lt(:,jCol); end
    if jCol>1
        if s0(jCol)==s0(jCol-1)
            newlu=0;
            if Rt(:,jCol) == Rt(:,jCol-1)
                % Higher order moments, for the SISO and MIMO case
                newtan = 0;
                tempV = V(:,jCol-1); %overwrite
                Rsylv(:,jCol)=zeros(m,1);
                if hermite
                    tempW = W(:,jCol-1); 
                    Lsylv(:,jCol)=zeros(p,1); 
                end
            else
                newtan = 1;
            end
        end
    end
    
    if isinf(s0(jCol)) %Realization problem (match Markov parameters)
        if newlu==0
            tempV=A*tempV;
        end
        if newlu==1
            try
                % compute Cholesky factors of E
                clear L U a o S
                [R,~,S] = chol(E);
%                 R = chol(sparse(E));
            catch err
                if (strcmp(err.identifier,'MATLAB:posdef'))
                    % E is not pos. def -> use LU instead
                    switch Opts.lu
                        case 'sparse'
                            [L,U,a,o,S]=lu(E,'vector');
                        case 'full'
                            [L,U]=lu(E);
                    end
                else
                    rethrow(err);
                end
            end
        end
        if exist('U', 'var')
            switch Opts.lu
                case 'sparse'
                    tempV(o,:) = U\(L\(S(:,a)\tempV)); %LU x(o,:) = S(:,a)\b 
                case 'full'
                    tempV = U\(L\tempV);
            end
        else
            tempV = S*(R\(R'\(S'*tempV)));
        end
    else %Rational Krylov
        if newlu==0
            if m==1 %SISO
                tempV=E*tempV;
                if hermite, tempW = E'*tempW; end
            elseif newtan==0
                % Tangential matching of higher order moments
                tempV=E*tempV;
                if hermite, tempW = E'*tempW; end
            end
        end
        if newlu==1
            switch Opts.lu
                case 'sparse'
                    % vector LU for sparse matrices
                    [L,U,a,o,S]=lu(A-s0(jCol)*E,'vector');
                case 'full'
                    [L,U] = lu(A-s0(jCol)*E);
            end
        end
        % Solve the linear system of equations
        switch Opts.lu
            case 'sparse'
                tempV(o,:) = U\(L\(S(:,a)\tempV)); %LU x(o,:) = S(:,a)\b 
                if hermite, tempW = (S(:,a)).'\(L.'\(U.'\(tempW(o,:)))); end %U'L'S(:,a) x = c'(o,:) 
            case 'full'
                tempV = U\(L\tempV);
                if hermite, tempW = (L.'\(U.'\(tempW))); end 
        end
    end 

    % split complex conjugate columns into real (->j) and imag (->j+length(s0c)/2
    if Opts.makeReal
        if ~isreal(s0(jCol))
            V(:,jCol+nS0c/2)=imag(tempV); 
            tempV=real(tempV);
            Rsylv(:,jCol+nS0c/2) = imag(Rsylv(:,jCol));
            Rsylv(:,jCol) = real(Rsylv(:,jCol));
            if hermite, 
                W(:,jCol+nS0c/2)=imag(tempW);tempW=real(tempW); 
                Lsylv(:,jCol+nS0c/2) = imag(Lsylv(:,jCol));
                Lsylv(:,jCol) = real(Lsylv(:,jCol));
            end
        end
    end

    if Opts.makeOrth
        % orthogonalize vectors
        for iCol=1:jCol-1
          h=IP(tempV,V(:,iCol));
          tempV=tempV-V(:,iCol)*h;
          Rsylv(:,jCol)=Rsylv(:,jCol)-h*Rsylv(:,iCol);
          if hermite
            h=IP(tempW,W(:,iCol));
            tempW=tempW-W(:,iCol)*h;
            Lsylv(:,jCol)=Lsylv(:,jCol)-h*Lsylv(:,iCol);
          end 
        end

        % normalize new basis vector
        h = sqrt(IP(tempV,tempV));
        V(:,jCol)=tempV/h;
        Rsylv(:,jCol) = Rsylv(:,jCol)/h;
        if hermite
            h = sqrt(IP(tempW,tempW));
            W(:,jCol)=tempW/h;
            Lsylv(:,jCol) = Lsylv(:,jCol)/h;
        end
    else
        V(:,jCol) = tempV; W(:,jCol) = tempW;
    end
end

%orthogonalize columns from imaginary components
if Opts.makeOrth
    for jCol=length(s0)+1:q
        tempV=V(:,jCol);
        if hermite, tempW=W(:,jCol);end
        for iCol=1:jCol-1
          h=IP(tempV, V(:,iCol));
          tempV=tempV-h*V(:,iCol);
          Rsylv(:,jCol) = Rsylv(:,jCol)-h*Rsylv(:,iCol);
          if hermite        
            h=IP(tempW, W(:,iCol));
            tempW=tempW-h*W(:,iCol);
            Lsylv(:,jCol) = Lsylv(:,jCol)-h*Lsylv(:,iCol);
          end
        end
        h = sqrt(IP(tempV,tempV));
        V(:,jCol)=tempV/h;
        Rsylv(:,jCol) = Rsylv(:,jCol)/h;
        if hermite
            h = sqrt(IP(tempW,tempW));
            W(:,jCol)=tempW/h;
            Lsylv(:,jCol) = Lsylv(:,jCol)/h;
        end
    end
end

%% Reorthogonalization
%{   
   Even modified Gram-Schmidt is not able to yield an orthonormal basis
   if the dimensions are high. Therefore, a reorthogonalization might be
   needed. On can choose to run modified GS again. From a theoretical 
   standpoint, this does not change the basis. However,
   numerically it is necessary to keep the numerics well behaved if the 
   reduced order is large
   The QR algorithm is much faster, however it does change the basis
%}
if Opts.reorth
   switch Opts.reorth
       case 'gs' %reorthogonalized GS
            for jCol = 2:q
                tempV = V(:,jCol);
                if hermite, tempW = W(:,jCol);end
                for iCol = 1:jCol-1
                     h=IP(tempV, V(:,iCol));
                     tempV=tempV-h*V(:,iCol);
                     Rsylv(:,jCol)=Rsylv(:,jCol)-h*Rsylv(:,iCol);
                     if hermite
                        h=IP(tempW, W(:,iCol));
                        tempW=tempW-h*W(:,iCol);
                        Lsylv(:,jCol)=Lsylv(:,jCol)-h*Lsylv(:,iCol);
                     end
                end
                h = sqrt(IP(tempV,tempV));
                V(:,jCol)=tempV/h;
                Rsylv(:,jCol) = Rsylv(:,jCol)/h;
                if hermite
                    h = sqrt(IP(tempW,tempW));
                    W(:,jCol)=tempW/h;
                    Lsylv(:,jCol) = Lsylv(:,jCol)/h;
                end
            end
       case 'qr' 
           [V,~] = qr(V,0); if hermite, [W,~] = qr(W,0); end
       otherwise
           error('The orthogonalization chosen is incorrect or not implemented')
   end
end
<|MERGE_RESOLUTION|>--- conflicted
+++ resolved
@@ -104,10 +104,7 @@
 Def.makeOrth = 1; %make orthogonal?
 Def.makeReal = 1; %keep the projection matrices real?
 Def.reorth = 'gs'; %gram schmidt reorthogonalization {0, 'gs','qr'}
-<<<<<<< HEAD
-=======
 Def.lu     = 'sparse'; %use sparse or full LU
->>>>>>> e3145cde
         
 % create the options structure
 if ~exist('Opts','var') || isempty(Opts)
