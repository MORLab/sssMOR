--- conflicted
+++ resolved
@@ -2,7 +2,6 @@
 % MODALMOR - Modal model order reduction of LTI systems
 %
 % Syntax:
-<<<<<<< HEAD
 %       sysr = MODALMOR(sys, q)
 %       sysr = MODALMOR(sys, q, Opts)
 %       [sysr, V, W] = MODALMOR(sys,... )
@@ -20,22 +19,10 @@
 %       combinations to keep i.e. the reduced system matrices real and/or
 %       orthogonalize the projection matrices.
 %
-=======
-%		[sysr, V, W] = MODALMOR(sys, q, Opts)
-%
-% Description:
-% 		This function computes the reduced order system sysr and the 
-% 		projection matrices V and W by the modal reduction technique [1].
-% 
-% 		Only a few eigenvalues and left and right eigenvectors of the pair (A,E) 
-% 		are computed with the eigs command. The right eigenvectors build the
-% 		columns of V, while the left eigenvectors build the columns of W.
-% 
->>>>>>> adce4b4c
 % Input Arguments:
 %		*Required Input Arguments:*
-%		-sys:			an sss-object containing the LTI system
-%		-q:				order of reduced system
+%		-sys:           an sss-object containing the LTI system
+%		-q:             order of reduced system
 %
 %		*Optional Input Arguments:*
 %		-Opts:			a structure containing following options
@@ -47,8 +34,8 @@
 % 						[{'0'} / 'real']
 %
 % Output Arguments:
-%		-sysr:          reduced system
-%		-V, W:          projection matrices
+%       -sysr:          reduced system
+%       -V, W:          projection matrices
 %
 % Examples:
 %		This code loads the MIMO benchmark model 'CDplayer' and produces a
