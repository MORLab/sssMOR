function [R, B_, S] = getSylvester(sys,sysr,V,type)
% GETSYLVESTER - Get matrices of Sylvester's equation for Krylov subspaces
%
% Syntax: 
%       [R, B_, S] = GETSYLVESTER(sys, sysr, V)
%       [L, C_, S] = GETSYLVESTER(sys, sysr, W, 'W')
%
% Description:
%       Given the full order model sys and a reduced order model sysr
%       obtained through a projection with V being an input Krylov
%       subspace, this function reconstructs the matrices of the Sylvester
%       equation for the Krylov subspace
%
%           $A V - E V S - B R = 0 \quad          (1)$
%
%           $B\_ = (I - E V(W^T E V)^{-1}W^T) B \quad          (2)$
%
%           $A V - E V E_r^{-1} A_r - B\_ R = 0\quad   (3)$
%
%       If the type is set to 'W', then the matrices are given for the
%       output Krylov Sylvester equation
%
%           $A^T W - E^T W S^T - C^T L = 0 \quad   (4)$
%
%           $C\_ = C (I - V(W^T E V)^{-1}W^T E) \quad          (5)$
%
%           $A^T W - E^T V E_r^{-T} A_r^T - C\_^T L = 0 \quad  (6)$
%
% 
% Input Arguments:
%       *Required Input Arguments:*
%       -sys:      full order model
%       -sysr:     reduced order model
%       -V:        input Krylov subspace
%       *Optional Input Arguments:*
%       -type:     specifies if V spans an input (def) or output Krylov 
%                   subspace {'V' (def), 'W'} 
%
% Output Arguments: 
%       -R,S:      matrices of Sylvester equation (1) or (3)
%       -B_:       matrix of Sylvester equation (2) or (4)
% 
% Examples:
%       This code computes the input Krylov subspace for a benchmark model
%       and reconstructs the matrices of the corresponding Sylvester
%       equation
%
%> sys = loadSss('build');
%> [sysr, V] = rk(sys,-eigs(sys,4).');
<<<<<<< HEAD
%> [R, S, B_] = getSylvester(sys, sysr, V);
%// Note that |rk| can return some matrices of the Sylvester equation directly
=======
%> [R, B_, S] = getSylvester(sys, sysr, V);
%// note that rk can return some matrices of the Sylvester equation directly
>>>>>>> 6f01b4bc
% 
% See Also: 
%       rk, porkV, porkW, cure, spark
%
% References:
%       * *[1] Gallivan et al. (2002)*, Sylvester equations and projection
%              based model reduction
%       * *[2] Wolf (2014)*, H2 Pseudo-Optimal Moder Order Reduction
%       * *[3] Panzer (2014)*, Model Order Reduction by Krylov Subspace Methods
%              with Global Error Bounds and Automatic Choice of Parameters
%
%------------------------------------------------------------------
% This file is part of <a href="matlab:docsearch sssMOR">sssMOR</a>, a Sparse State-Space, Model Order 
% Reduction and System Analysis Toolbox developed at the Chair of 
% Automatic Control, Technische Universitaet Muenchen. For updates 
% and further information please visit <a href="https://www.rt.mw.tum.de/">www.rt.mw.tum.de</a>
% For any suggestions, submission and/or bug reports, mail us at
%                   -> <a href="mailto:sssMOR@rt.mw.tum.de">sssMOR@rt.mw.tum.de</a> <-
%
% More Toolbox Info by searching <a href="matlab:docsearch sssMOR">sssMOR</a> in the Matlab Documentation
%
%------------------------------------------------------------------
% Authors:      Alessandro Castagnotto
% Email:        <a href="mailto:sssMOR@rt.mw.tum.de">sssMOR@rt.mw.tum.de</a>
% Website:      <a href="https://www.rt.mw.tum.de/">www.rt.mw.tum.de</a>
% Work Adress:  Technische Universitaet Muenchen
% Last Change:  12 Nov 2015
% Copyright (c) 2015 Chair of Automatic Control, TU Muenchen
%------------------------------------------------------------------

%%  parsing
if nargin == 3
    type = 'V';
end
if strcmp(type,'W')
    % use the dual system
    sys = sys.'; sysr = sysr.';
end

%%  computations
B_ = sys.B - sys.E*V*(sysr.E\sysr.B);
R = (B_.'*B_)\(B_.'*(sys.A*V - sys.E*V*(sysr.E\sysr.A)));

if nargout > 2
    S = sysr.E\(sysr.A - sysr.B*R);
end

%% control the accuracy by computing the residual
res = zeros(1,3);
res(1) = norm(sys.A*V - sys.E*V*(sysr.E\sysr.A)-B_*R);
if nargout > 2
    res(2) = norm(sysr.A - sysr.E*S - sysr.B*R);
    res(3) = norm(sys.A*V - sys.E*V*S - sys.B*R);
end

%%  Change shape of C_ and Sw 
if strcmp(type,'W'),
    B_ = B_.'; 
    if nargout > 2
        S = S.';
    end
end

%%  Check residuals
if any( res > 1e-6 )
    resMax = max(res);
    if  resMax < 1e-1
        warning('careful, the problem might be ill conditioned and the results of getSylvester inaccurate (res = %e)',resMax);
    else
        error('The Sylvester equation residual (%e) indicates that getSylvester failed to get the correct solution. Check the condition number of your problem',resMax);
    end
end<|MERGE_RESOLUTION|>--- conflicted
+++ resolved
@@ -47,13 +47,8 @@
 %
 %> sys = loadSss('build');
 %> [sysr, V] = rk(sys,-eigs(sys,4).');
-<<<<<<< HEAD
-%> [R, S, B_] = getSylvester(sys, sysr, V);
-%// Note that |rk| can return some matrices of the Sylvester equation directly
-=======
 %> [R, B_, S] = getSylvester(sys, sysr, V);
 %// note that rk can return some matrices of the Sylvester equation directly
->>>>>>> 6f01b4bc
 % 
 % See Also: 
 %       rk, porkV, porkW, cure, spark
